Piotr Mitros <pmitros@edx.org>
Kyle Fiedler <kyle@kylefiedler.com>
Ernie Park <eipark@mit.edu>
Bridger Maxwell <bridger@mit.edu>
Lyla Fischer <lyla@edx.org>
David Ormsbee <dave@edx.org>
Chris Terman <cjt@mit.edu>
Reda Lemeden <reda@thoughtbot.com>
Anant Agarwal <agarwal@edx.org>
Jean-Michel Claus <jmc@edx.org>
Calen Pennington <calen.pennington@gmail.com>
JM Van Thong <jm@edx.org>
Prem Sichanugrist <psichanugrist@thoughtbot.com>
Isaac Chuang <ichuang@mit.edu>
Galen Frechette <galen@thoughtbot.com>
Edward Loveall <edward@edwardloveall.com>
Matt Jankowski <mjankowski@thoughtbot.com>
John Jarvis <jarv@edx.org>
Victor Shnayder <victor@edx.org>
Matthew Mongeau <halogenandtoast@gmail.com>
Tony Kim <kimth@edx.org>
Arjun Singh <arjun810@gmail.com>
John Hess <mgojohn@gmail.com>
Carlos Andrés Rocha <rocha@edx.org>
Mike Chen <ccp0101@gmail.com>
Rocky Duan <dementrock@gmail.com>
Sidhanth Rao <sidhanth@mitx.mit.edu>
Brittany Cheng <bcheng42@gmail.com>
Dhaval Adjodah <dhaval@mit.edu>
Tom Giannattasio <tom@mitx.mit.edu>
Ibrahim Awwal <ibrahim.awwal@gmail.com>
Sarina Canelake <sarina@edx.org>
Mark L. Chang <mark.chang@gmail.com>
Dean Dieker <ddieker@gmail.com>
Tommy MacWilliam <tmacwilliam@cs.harvard.edu>
Nate Hardison <natehardison@gmail.com>
Chris Dodge <cdodge@edx.org>
Kevin Chugh <kevinchugh@edx.org>
Ned Batchelder <ned@nedbatchelder.com>
Alexander Kryklia <kryklia@gmail.com>
Vik Paruchuri <vik@edx.org>
Louis Sobel <sobel@edx.org>
Brian Wilson <brian@edx.org>
Ashley Penney <apenney@edx.org>
Don Mitchell <dmitchell@edx.org>
Aaron Culich <aculich@edx.org>
Brian Talbot <btalbot@edx.org>
Jay Zoldak <jzoldak@edx.org>
Valera Rozuvan <valera.rozuvan@gmail.com>
Diana Huang <dkh@edx.org>
Marco Morales <marcotuts@gmail.com>
Christina Roberts <christina@edx.org>
Robert Chirwa <robert@edx.org>
Ed Zarecor <ed@edx.org>
Deena Wang <thedeenawang@gmail.com>
Jean Manuel Náter <jnater@edx.org>
Emily Zhang <1800.ehz.hang@gmail.com>
Jennifer Akana <jaakana@gmail.com>
Peter Baratta <peter.baratta@gmail.com>
Julian Arni <julian@edx.org>
Arthur Barrett <abarrett@edx.org>
Vasyl Nakvasiuk <vaxxxa@gmail.com>
Will Daly <will@edx.org>
James Tauber <jtauber@jtauber.com>
Greg Price <gprice@edx.org>
Joe Blaylock <jrbl@stanford.edu>
Sef Kloninger <sef@kloninger.com>
Anton Stupak <s2pak.anton@gmail.com>
David Adams <dcadams@stanford.edu>
Steve Strassmann <straz@edx.org>
Giulio Gratta <giulio@giuliogratta.com>
David Baumgold <david@davidbaumgold.com>
Jason Bau <jbau@stanford.edu>
Frances Botsford <frances@edx.org>
Jonah Stanley <Jonah_Stanley@brown.edu>
Slater Victoroff <slater.r.victoroff@gmail.com>
Peter Fogg <peter.p.fogg@gmail.com>
Bethany LaPenta <lapentab@mit.edu>
Renzo Lucioni <renzo@edx.org>
Felix Sun <felixsun@mit.edu>
Adam Palay <adam@edx.org>
Ian Hoover <ihoover@edx.org>
Mukul Goyal <miki@edx.org>
Robert Marks <rmarks@edx.org>
Yarko Tymciurak <yarkot1@gmail.com>
Miles Steele <miles@milessteele.com>
Kevin Luo <kevluo@edx.org>
Akshay Jagadeesh <akjags@gmail.com>
Nick Parlante <nick.parlante@cs.stanford.edu>
Marko Seric <marko.seric@math.uzh.ch>
Felipe Montoya <felipe.montoya@edunext.co>
Julia Hansbrough <julia@edx.org>
Pavel Yushchenko <pavelyushchenko@gmail.com>
Nicolas Chevalier <nicolas.chevalier@epitech.eu>
Gabe Mulley <gabe@edx.org>
Iain Dunning <idunning@mit.edu>
Olivier Marquez <oliviermarquez@gmail.com>
Florian Dufour <neurolit@gmail.com>
Manuel Freire <manuel.freire@fdi.ucm.es>
Daniel Cebrián Robles <danielcebrianr@gmail.com>
Carson Gee <cgee@mit.edu>
Gang Chen <goncha@gmail.com>
Bertrand Marron <bertrand.marron@ionis-group.com>
Yihua Lou <supermouselyh@hotmail.com>
Andy Armstrong <andya@edx.org>
Matt Drayer <mattdrayer@edx.org>
Cristian Salamea <cristian.salamea@iaen.edu.ec>
Graham Lowe <graham.lowe@gmail.com>
Matt Bachmann <bachmann.matt@gmail.com>
Dave St.Germain <dstgermain@edx.org>
Usman Khalid <2200617@gmail.com>
John Kern <kern3020@gmail.com>
John Orr <jorr@google.com>
Mark Hoeber <hoeber@edx.org>
Waheed Ahmed <waheed.ahmed@arbisoft.com>
Javier Orts Peñarrocha <jorts@upv.es>
Stephen Sanchez <steve@edx.org>
Jim Abramson <jsa@edx.org>
Chris Rossi <chris@archimedeanco.com>
Oleg Marshev <oleh.marshev@gmail.com>
Sylvia Pearce <spearce@edx.org>
Olga Stroilova <olga@edx.org>
Paul-Olivier Dehaye <paulolivier@gmail.com>
Feanil Patel <feanil@edx.org>
Zubair Afzal <zubair.afzal@arbisoft.com>
Juho Kim <juhokim@edx.org>
Alison Hodges <ahodges@edx.org>
Jane Manning <jmanning@gmail.com>
Toddi Norum <toddi@edx.org>
Xavier Antoviaque <xavier@antoviaque.org>
Ali Reza Sharafat <ali.sharafat@gmail.com>
Avinash Sajjanshetty <avinashsajjan@gmail.com>
David Glance <david.glance@gmail.com>
Nimisha Asthagiri <nasthagiri@edx.org>
Martyn James <mjames@edx.org>
Han Su Kim <hkim823@gmail.com>
Raees Chachar <raees.chachar@arbisoft.com>
Muhammad Ammar <muhammad.ammar@arbisoft.com>
William Desloge <william.desloge@ionis-group.com>
Martin Segado <msegado@mit.edu>
Marco Re <mrc.re@tiscali.it>
Jonas Jelten <jelten@in.tum.de>
Christine Lytwynec <clytwynec@edx.org>
John Cox <johncox@google.com>
Ben Weeks <benweeks@mit.edu>
David Bodor <david.gabor.bodor@gmail.com>
Sébastien Hinderer <Sebastien.Hinderer@inria.fr>
Kristin Stephens <ksteph@cs.berkeley.edu>
Ben Patterson <bpatterson@edx.org>
Luis Duarte <lduarte1991@gmail.com>
Steven Burch <stv@stanford.edu>
Waqas Khalid <wkhalid@edx.org>
Muhammad Ammar <mammar@edx.org>
Abdallah Nassif <abdoosh00@gmail.com>
Johnny Brown <johnnybrown7@gmail.com>
Ben McMorran <bmcmorran@edx.org>
Mat Peterson <mpeterson@edx.org>
Tim Babych <tim.babych@gmail.com>
Brandon DeRosier <btd@cheesekeg.com>
Daniel Li <swli@edx.org>
Daniel Friedman <dfriedman@edx.org>
Zia Fazal <zia.fazal@arbisoft.com>
Asad Iqbal <aiqbal@edx.org>
Peter Pinch <pdpinch@mit.edu>
Muhammad Shoaib <mshoaib@edx.org>
Nicholas Dupoux <njdupoux1994@gmail.com>
John Eskew <jeskew@edx.org>
Juanan Pereira <juanan.pereira@ehu.es>
Clinton Blackburn <cblackburn@edx.org>
Dennis Jen <djen@edx.org>
Filippo Valsorda <hi@filippo.io>
Ivica Ceraj <ceraj@mit.edu>
Jason Zhu <fmyzjs@gmail.com>
Marceau Cnudde <marceau.cnudde@gmail.com>
Braden MacDonald <mail@bradenm.com>
Jonathan Piacenti <kelketek@gmail.com>
Alasdair Swan <aswan@edx.org>
Paul Medlock-Walton <paulmw@mit.edu>
Henry Tareque <henry.tareque@gmail.com>
Eugeny Kolpakov <eugeny.kolpakov@gmail.com>
Omar Al-Ithawi <oithawi@qrf.org>
Louis Pilfold <louis@lpil.uk>
Akiva Leffert <akiva@edx.org>
Mike Bifulco <mbifulco@aquent.com>
Jim Zheng <jimzheng@stanford.edu>
Afzal Wali <afzaledx@edx.org>
Julien Romagnoli <julien.romagnoli@fbmx.net>
Wenjie Wu <wuwenjie718@gmail.com>
Aamir <aamir.nu.206@gmail.com>
Steve Jackson <sjackso@ixoreus.net>
Steffan Sluis <steffansluis@gmail.com>
Siem Kok <siem@feedbackfruits.com>
Régis Behmo <regis.behmo@openfun.fr>
Mark Sadecki <msadecki@edx.org>
Dino Cikatić <dcikatic@edx.org>
Davorin Šego <dsego@edx.org>
Marko Jevtić <mjevtic@edx.org>
Ahsan Ulhaq <ahsan@edx.org>
Mat Moore <mat@mooresoftware.co.uk>
Muzaffar Yousaf <muzaffar@edx.org>
Sylvain <sylvain@openfun.fr>
Mayank Jain <mjmayank@gmail.com>
Carlos de la Guardia <cguardia@yahoo.com>
Matjaz Gregoric <mtyaka@gmail.com>
Kyle Boots <indagation@gmail.com>
John Espinosa <johncespinosa@gmail.com>
Phil McGachey <phil_mcgachey@harvard.edu>
Sri Harsha Pamu <kmitharsha@gmail.com>
Cris Ewing <cris@crisewing.com>
Carlos de La Guardia <carlos@jazkarta.com>
Amir Qayyum Khan <amir.qayyum@arbisoft.com>
Jolyon Bloomfield <jolyon@mit.edu>
Kyle McCormick <kylemccor@gmail.com>
Jim Cai <jimcai@stanford.edu>
Richard Moch <richard.moch@gmail.com>
Randy Ostler <rando305@gmail.com>
Thomas Young <thomas@upcoder.com>
Andrew Dekker <simultech@gmail.com>
Christopher Lee <clee@edx.org>
Mushtaq Ali <mushtaak@gmail.com>
Colin Fredericks <colin.fredericks@gmail.com>
Xiaolu Xiong <beardeer@gmail.com>
Tim Krones <t.krones@gmx.net>
Linda Liu <lliu@edx.org>
Alessandro Verdura <finalmente2@tin.it>
Sven Marnach <sven@marnach.net>
Richard Moch <richard.moch@gmail.com>
Albert Liang <albertliangcode@gmail.com>
Pan Luo <pan.luo@ubc.ca>
Tyler Nickerson <nickersoft@gmail.com>
Daniel Naranjo <daniel.naranjo@edunext.co>
Vedran Karačić <vedran@edx.org>
William Ono <william.ono@ubc.ca>
Dongwook Yoon <dy252@cornell.edu>
Sola Shirai <sola@edx.org>
Awais Qureshi <awais.qureshi@arbisoft.com>
Eric Fischer <efischer@edx.org>
Brian Beggs <macdiesel@gmail.com>
Bill DeRusha <bill@edx.org>
Kevin Falcone <kevin@edx.org>
Mirjam Škarica <mirjamskarica@gmail.com>
Saleem Latif <saleem@edx.org>
Julien Paillé <julien.paille@openfun.fr>
Michael Frey <mfrey@edx.org>
Hasnain Naveed <hasnain@edx.org>
J. Cliff Dyer <cdyer@edx.org>
Jamie Folsom <jfolsom@mit.edu>
George Schneeloch <gschneel@mit.edu>
Dustin Gadal <Dustin.Gadal@gmail.com>
Ibrahim Ahmed <ibrahimahmed443@gmail.com>
Robert Raposa <rraposa@edx.org>
Giovanni Di Milia <gdimilia@mit.edu>
Peter Wilkins <pwilkins@mit.edu>
Justin Abrahms <abrahms@mit.edu>
Arbab Nazar <arbab@edx.org>
Douglas Hall <dhall@edx.org>
Awais Jibran <awaisdar001@gmail.com>
Muhammad Rehan <muhammadrehan69@gmail.com>
Shawn Milochik <shawn@milochik.com>
Afeef Janjua <janjua.afeef@gmail.com>
Jacek Bzdak <jbzdak@gmail.com>
Ahmed Jazzar <ajazzar@qrf.org>
Jillian Vogel <pomegranited@gmail.com>
Dan Powell <dan@abakas.com>
Mariana Araújo <simbelm.ne@gmail.com>
Muhammad Ayub Khan <ayub.khan@arbisoft.com>
Kaloian Doganov <doganov@gmail.com>
Sanford Student <sstudent@edx.org>
Florian Haas <florian@hastexo.com>
Leonardo Quiñonez <leonardo.quinonez@edunext.co>
Dmitry Viskov <dmitry.viskov@webenterprise.ru>
Brian Jacobel <bjacobel@edx.org>
Sigberto Alarcon <salarcon@stanford.edu>
Sofiya Semenova <ssemenova@edx.org>
Alisan Tang <atang@edx.org>
Kevin Kim <kkim@edx.org>
Albert St. Aubin Jr. <astaubin@edx.org>
Casey Litton <caseylitton@gmail.com>
Jhony Avella <jhony.avella@edunext.co>
Tanmay Mohapatra <tanmaykm@gmail.com>
Brian Mesick <bmesick@edx.org>
Jeff LaJoie <jlajoie@edx.org>
Ivan Ivić <iivic@edx.org>
Brandon Baker <bcbaker@wesleyan.edu>
<<<<<<< HEAD
Salah Alomari <salomari@qrf.org>
Shirley He <she@edx.org>
=======
Shirley He <she@edx.org>
Po Tsui <potsui@stanford.edu>
>>>>>>> 52197fba
<|MERGE_RESOLUTION|>--- conflicted
+++ resolved
@@ -282,10 +282,6 @@
 Jeff LaJoie <jlajoie@edx.org>
 Ivan Ivić <iivic@edx.org>
 Brandon Baker <bcbaker@wesleyan.edu>
-<<<<<<< HEAD
 Salah Alomari <salomari@qrf.org>
 Shirley He <she@edx.org>
-=======
-Shirley He <she@edx.org>
-Po Tsui <potsui@stanford.edu>
->>>>>>> 52197fba
+Po Tsui <potsui@stanford.edu>