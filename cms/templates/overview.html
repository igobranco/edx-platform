<%inherit file="base.html" />
<%!
   import logging
   from xmodule.util.date_utils import get_time_struct_display
%>
<%! from django.core.urlresolvers import reverse %>
<%block name="title">Course Outline</%block>
<%block name="bodyclass">is-signedin course outline</%block>

<%namespace name='static' file='static_content.html'/>
<%namespace name="units" file="widgets/units.html" />

<%block name="jsextra">
  <link rel="stylesheet" type="text/css" href="${static.url('js/vendor/timepicker/jquery.timepicker.css')}" />
  <script src="${static.url('js/vendor/timepicker/jquery.timepicker.js')}"></script>
  <script src="${static.url('js/vendor/timepicker/datepair.js')}"></script>
  <script src="${static.url('js/vendor/date.js')}"></script>
  <script type="text/javascript" src="${static.url('js/models/course_relative.js')}"></script>
  <script type="text/javascript" src="${static.url('js/views/grader-select-view.js')}"></script>
  <script type="text/javascript" src="${static.url('js/views/overview.js')}"></script>
  <script type="text/javascript" src="${static.url('js/models/settings/course_grading_policy.js')}"></script>

  <script type="text/javascript">
  $(document).ready(function(){
    // TODO figure out whether these should be in window or someplace else or whether they're only needed as local vars
    // I believe that current (New Section/New Subsection) cause full page reloads which means these aren't needed globally
    // but we really should change that behavior.
    if (!window.graderTypes) {
      window.graderTypes = new CMS.Models.Settings.CourseGraderCollection();
      window.graderTypes.course_location = new CMS.Models.Location('${parent_location}');
      window.graderTypes.reset(${course_graders|n});
    }

    $(".gradable-status").each(function(index, ele) {
        var gradeView = new CMS.Views.OverviewAssignmentGrader({
            el : ele,
            graders : window.graderTypes
        });
    });
  });

  </script>
</%block>

<%block name="header_extras">
  <script type="text/template" id="new-section-template">
    <section class="courseware-section branch new-section">
      <header>
        <a href="#"  data-tooltip="Collapse/expand this section" class="expand-collapse-icon collapse"></a>
        <div class="item-details">
          <h3 class="section-name">
          <form class="section-name-form">
            <input type="text" value="New Section Name" class="new-section-name" />
            <input type="submit" class="new-section-name-save" data-parent="${parent_location}" data-template="${new_section_template}" value="Save" />
            <input type="button" class="new-section-name-cancel" value="Cancel" /></h3>
          </form>
        </div>
      </header>
    </section>
  </script>

  <script type="text/template" id="blank-slate-template">
    <section class="courseware-section branch new-section">
      <header>
        <a href="#"  data-tooltip="Collapse/expand this section" class="expand-collapse-icon collapse"></a>
        <div class="item-details">
          <h3 class="section-name">
          <span class="section-name-span">Click here to set the section name</span>
          <form class="section-name-form">
            <input type="text" value="New Section Name" class="new-section-name" />
            <input type="submit" class="new-section-name-save" data-parent="${parent_location}" data-template="${new_section_template}" value="Save" />
            <input type="button" class="new-section-name-cancel" value="Cancel" /></h3>
          </form>
        </div>
        <div class="item-actions">
          <a href="#" data-tooltip="Delete this section" class="delete-button delete-section-button"><span class="delete-icon"></span></a>
          <a href="#" data-tooltip="Drag to re-order" class="drag-handle"></a>
        </div>
      </header>
    </section>
  </script>

  <script type="text/template" id="new-subsection-template">
    <li class="branch collapsed">
      <div class="section-item editing">
        <form class="new-subsection-form">
          <span class="folder-icon"></span>
          <span class="subsection-name">
            <input type="text" value="New Subsection" class="new-subsection-name-input" />
          </span>
          <input type="submit" value="Save" class="new-subsection-name-save" />
          <input type="button" value="Cancel" class="new-subsection-name-cancel" />
        </form>
      </div>
      <ol>
        <li>
          <a href="unit.html" class="new-unit-item">
            <span class="new-unit-icon"></span>New Unit
          </a>
        </li>
      </ol>
    </li>
  </script>
</%block>

<%block name="content">
  <div class="wrapper-mast wrapper">
    <header class="mast has-actions has-subtitle">
      <div class="title">
        <span class="title-sub">Course Content</span>
        <h1 class="title-1">Course Outline</h1>
      </div>

      <nav class="nav-actions">
        <h3 class="sr">Page Actions</h3>
        <ul>
          <li class="nav-item">
            <a href="#" class="toggle-button toggle-button-sections"><i class="ss-icon ss-symbolicons-block icon">up</i> <span class="label">Collapse All Sections</span></a>
          </li>
          <li class="nav-item">
            <a href="#" class="button new-button new-courseware-section-button"><i class="ss-icon ss-symbolicons-standard icon icon-create">&#x002B;</i> New Section</a>
          </li>
          <li class="nav-item">
            <a href="${lms_link}" rel="external" class="button view-button view-live-button"><i class="ss-icon ss-symbolicons-block icon icon-view">&#xE010;</i>View Live</a>
          </li>
        </ul>
      </nav>
    </header>
  </div>

  <div class="main-wrapper">
    <div class="inner-wrapper">
      <article class="courseware-overview" data-course-id="${context_course.location.url()}">
        % for section in sections:
        <section class="courseware-section branch" data-id="${section.location}">
          <header>
            <a href="#" data-tooltip="Expand/collapse this section" class="expand-collapse-icon collapse"></a>

            <div class="item-details" data-id="${section.location}">
              <h3 class="section-name">
                <span data-tooltip="Edit this section's name" class="section-name-span">${section.display_name_with_default}</span>
                <form class="section-name-edit" style="display:none">
                  <input type="text" value="${section.display_name_with_default | h}" class="edit-section-name" autocomplete="off"/>
                  <input type="submit" class="save-button edit-section-name-save" value="Save" />
                  <input type="button" class="cancel-button edit-section-name-cancel" value="Cancel" />
                </form>
              </h3>
              <div class="section-published-date">
                <%
                  start_date_str = get_time_struct_display(section.lms.start, '%m/%d/%Y')
                  start_time_str = get_time_struct_display(section.lms.start, '%I:%M %p')
                %>
                %if section.lms.start is None:
                  <span class="published-status">This section has not been released.</span>
                  <a href="#" class="schedule-button" data-date="" data-time="" data-id="${section.location}">Schedule</a>
                %else:
                  <span class="published-status"><strong>Will Release:</strong> ${start_date_str} at ${start_time_str}</span>
                  <a href="#" class="edit-button" data-date="${start_date_str}" data-time="${start_time_str}" data-id="${section.location}">Edit</a>
                %endif
              </div>
            </div>

            <div class="item-actions">
              <a href="#" data-tooltip="Delete this section" class="delete-button delete-section-button"><span class="delete-icon"></span></a>
              <a href="#" data-tooltip="Drag to reorder" class="drag-handle"></a>
            </div>
          </header>
          <div class="subsection-list">
            <div class="list-header">
              <a href="#" class="new-subsection-item" data-template="${new_subsection_template}">
                <span class="new-folder-icon"></span>New Subsection
              </a>
            </div>
            <ol data-section-id="${section.location.url()}">
              % for subsection in section.get_children():
              <li class="branch collapsed id-holder" data-id="${subsection.location}">
                <div class="section-item">
                  <div class="details">
                    <a href="#" data-tooltip="Expand/collapse this subsection" class="expand-collapse-icon expand"></a>
                    <a href="${reverse('edit_subsection', args=[subsection.location])}">
                      <span class="folder-icon"></span>
                      <span class="subsection-name"><span class="subsection-name-value">${subsection.display_name_with_default}</span></span>
                    </a>
                  </div>

                  <div class="gradable-status" data-initial-status="${subsection.lms.format if subsection.lms.format is not None else 'Not Graded'}">
                  </div>

                  <div class="item-actions">
                    <a href="#" data-tooltip="Delete this subsection" class="delete-button delete-subsection-button"><span class="delete-icon"></span></a>
                    <a href="#" data-tooltip="Drag to reorder" class="drag-handle"></a>
                  </div>
                </div>
                ${units.enum_units(subsection)}
              </li>
              % endfor
            </ol>
          </div>
        </section>
        % endfor
      </article>
    </div>
  </div>
  <footer></footer>
<<<<<<< HEAD
</%block>

<%block name="view_banners">
<!-- banner - view - coursenote -->
<div class="wrapper wrapper-banner wrapper-banner-view wrapper-banner-view-coursenote is-shown" id="banner-coursenote">
  <div class="banner coursenote has-actions actions-are-hidden">
    <div class="copy">
      <h2 class="title title-3 sr">Share Your Course</h2>
      <p>Students can enroll in ${context_course.display_name_with_default} at: <a href="http://edge.edx.org/org/courseno/coursename" rel="lms" class="link-course">http://edge.edx.org/org/courseno/coursename</a></p>
    </div>

    <nav class="nav-actions">
      <h3 class="sr">Banner Actions</h3>
      <ul>
        <li class="nav-item">
          <a href="#" class="action-primary">Send an invitation</a>
        </li>
      </ul>
    </nav>
  </div>
</div>
=======
  
  <div class="edit-subsection-publish-settings">
    <div class="settings">
      <h3>Section Release Date</h3>
      <div class="picker datepair">
        <input class="start-date date" type="text" name="start_date" value="" placeholder="MM/DD/YYYY" class="date" size='15' autocomplete="off"/>
        <input class="start-time time" type="text" name="start_time" value="" placeholder="HH:MM" class="time" size='10' autocomplete="off"/>
        <div class="description">
          <p>On the date set above, this section – <strong class="section-name"></strong> – will be released to students. Any units marked private will only be visible to admins.</p>
        </div>
      </div>
      <a href="#" class="save-button">Save</a><a href="#" class="cancel-button">Cancel</a>
    </div>
  </div>
>>>>>>> 33d39a85
</%block><|MERGE_RESOLUTION|>--- conflicted
+++ resolved
@@ -202,30 +202,7 @@
     </div>
   </div>
   <footer></footer>
-<<<<<<< HEAD
-</%block>
-
-<%block name="view_banners">
-<!-- banner - view - coursenote -->
-<div class="wrapper wrapper-banner wrapper-banner-view wrapper-banner-view-coursenote is-shown" id="banner-coursenote">
-  <div class="banner coursenote has-actions actions-are-hidden">
-    <div class="copy">
-      <h2 class="title title-3 sr">Share Your Course</h2>
-      <p>Students can enroll in ${context_course.display_name_with_default} at: <a href="http://edge.edx.org/org/courseno/coursename" rel="lms" class="link-course">http://edge.edx.org/org/courseno/coursename</a></p>
-    </div>
-
-    <nav class="nav-actions">
-      <h3 class="sr">Banner Actions</h3>
-      <ul>
-        <li class="nav-item">
-          <a href="#" class="action-primary">Send an invitation</a>
-        </li>
-      </ul>
-    </nav>
-  </div>
-</div>
-=======
-  
+
   <div class="edit-subsection-publish-settings">
     <div class="settings">
       <h3>Section Release Date</h3>
@@ -239,5 +216,4 @@
       <a href="#" class="save-button">Save</a><a href="#" class="cancel-button">Cancel</a>
     </div>
   </div>
->>>>>>> 33d39a85
 </%block>