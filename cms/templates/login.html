<%! from django.utils.translation import ugettext as _ %>
<%inherit file="base.html" />
<%! from django.core.urlresolvers import reverse %>
<%block name="title">${_("Sign In")}</%block>
<%block name="bodyclass">not-signedin signin</%block>

<%block name="content">

<div class="wrapper-content wrapper">
  <section class="content">
    <header>
      <h1 class="title title-1">${_("Sign In to edX Studio")}</h1>
      <a href="${reverse('signup')}" class="action action-signin">${_("Don't have a Studio Account? Sign up!")}</a>
    </header>

    <article class="content-primary" role="main">
      <form id="login_form" method="post" action="login_post">

        <fieldset>
          <legend class="sr">${_("Required Information to Sign In to edX Studio")}</legend>

          <ol class="list-input">
            <li class="field text required" id="field-email">
              <label for="email">${_("Email Address")}</label>
              <input id="email" type="email" name="email" placeholder="e.g. jane.doe@gmail.com" />
            </li>

            <li class="field text required" id="field-password">
              <a href="${forgot_password_link}" class="action action-forgotpassword" tabindex="-1">${_("Forgot password?")}</a>
              <label for="password">${_("Password")}</label>
              <input id="password" type="password" name="password" />
            </li>
          </ol>
        </fieldset>

        <div class="form-actions">
          <button type="submit" id="submit" name="submit" class="action action-primary">${_("Sign In to edX Studio")}</button>
        </div>

        <!-- no honor code for CMS, but need it because we're using the lms student object -->
        <input name="honor_code" type="checkbox" value="true" checked="true" hidden="true">
      </form>
    </article>

    <aside class="content-supplementary" role="complimentary">
      <h2 class="sr">${_("Studio Support")}</h2>

      <div class="bit">
<<<<<<< HEAD
        <h3 class="title-3">Need Help?</h3>
        <p>Having trouble with your account? Use <a href="https://groups.google.com/d/forum/openedx-studio" rel="external">our Google Group</a> to look over self help steps, find solutions others have found to the same problem, or let us know of your issue.</p>
=======
        <h3 class="title-3">${_("Need Help?")}</h3>
        <p>${_('Having trouble with your account? Use {link_start}our support center{link_end} to look over self help steps, find solutions others have found to the same problem, or let us know of your issue.').format(link_start='<a href="http://help.edge.edx.org" rel="external">', link_end='</a>')}</p>
>>>>>>> 8325e28a
      </div>
    </aside>
  </section>
</div>
</%block>

<%block name="jsextra">
<script type="text/javascript">
(function() {
  function getCookie(name) {
    return $.cookie(name);
  }
  function postJSON(url, data, callback) {
    $.ajax({type:'POST',
      url: url,
      dataType: 'json',
      data: data,
      success: callback,
      headers : {'X-CSRFToken':getCookie('csrftoken')}
    });
  }

  $('form#login_form').submit(function(e) {
    e.preventDefault();
    var submit_data = $('#login_form').serialize();

    postJSON('/login_post',
      submit_data,
      function(json) {
        if(json.success) {
          var next = /next=([^&]*)/g.exec(decodeURIComponent(window.location.search));
          if (next && next.length > 1) {
            location.href = next[1];
          }
          else location.href = "${reverse('homepage')}";
        } else if($('#login_error').length == 0) {
          $('#login_form').prepend('<div id="login_error" class="message message-status error">' + json.value + '</span></div>');
          $('#login_error').addClass('is-shown');
        } else {
          $('#login_error').stop().addClass('is-shown');
          $('#login_error').html(json.value);
        }
      }
    );
  });
})(this)
</script>
</%block><|MERGE_RESOLUTION|>--- conflicted
+++ resolved
@@ -46,13 +46,8 @@
       <h2 class="sr">${_("Studio Support")}</h2>
 
       <div class="bit">
-<<<<<<< HEAD
-        <h3 class="title-3">Need Help?</h3>
-        <p>Having trouble with your account? Use <a href="https://groups.google.com/d/forum/openedx-studio" rel="external">our Google Group</a> to look over self help steps, find solutions others have found to the same problem, or let us know of your issue.</p>
-=======
         <h3 class="title-3">${_("Need Help?")}</h3>
-        <p>${_('Having trouble with your account? Use {link_start}our support center{link_end} to look over self help steps, find solutions others have found to the same problem, or let us know of your issue.').format(link_start='<a href="http://help.edge.edx.org" rel="external">', link_end='</a>')}</p>
->>>>>>> 8325e28a
+        <p>${_('Having trouble with your account? Use {link_start}our Google Group{link_end} to look over self help steps, find solutions others have found to the same problem, or let us know of your issue.').format(link_start='<a href="https://groups.google.com/d/forum/openedx-studio" rel="external">', link_end='</a>')}</p>
       </div>
     </aside>
   </section>
