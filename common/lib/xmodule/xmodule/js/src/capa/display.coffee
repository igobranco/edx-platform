--- conflicted
+++ resolved
@@ -26,16 +26,10 @@
 
     problem_prefix = @element_id.replace(/problem_/,'')
     @inputs = @$("[id^='input_#{problem_prefix}_']")
-<<<<<<< HEAD
-    @$('div.action input:button').click @refreshAnswers
-    @checkButton = @$('div.action input.check')
-    @checkButtonCheckText = @checkButton.val()
-=======
     @$('div.action button').click @refreshAnswers
     @checkButton = @$('div.action button.check')
     @checkButtonLabel = @$('div.action button.check span.check-label')
     @checkButtonCheckText = @checkButtonLabel.text()
->>>>>>> bde4dc5f
     @checkButtonCheckingText = @checkButton.data('checking')
     @checkButton.click @check_fd
 
