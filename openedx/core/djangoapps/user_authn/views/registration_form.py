--- conflicted
+++ resolved
@@ -388,39 +388,10 @@
         for field_name in self.field_order:
             if field_name in self.DEFAULT_FIELDS:
                 self.field_handlers[field_name](form_desc, required=True)
-<<<<<<< HEAD
             elif self._is_field_visible(field_name) and self.field_handlers.get(field_name):
                 self.field_handlers[field_name](
                     form_desc,
                     required=self._is_field_required(field_name)
-=======
-
-            for field_name, field in custom_form.fields.items():
-                restrictions = {}
-                if getattr(field, 'max_length', None):
-                    restrictions['max_length'] = field.max_length
-                if getattr(field, 'min_length', None):
-                    restrictions['min_length'] = field.min_length
-                field_options = getattr(
-                    getattr(custom_form, 'Meta', None), 'serialization_options', {}
-                ).get(field_name, {})
-                field_type = field_options.get('field_type', FormDescription.FIELD_TYPE_MAP.get(field.__class__))
-                if not field_type:
-                    raise ImproperlyConfigured(
-                        "Field type '{}' not recognized for registration extension field '{}'.".format(
-                            field_type,
-                            field_name
-                        )
-                    )
-                form_desc.add_field(
-                    field_name, label=field.label,
-                    default=field_options.get('default'),
-                    field_type=field_options.get('field_type', FormDescription.FIELD_TYPE_MAP.get(field.__class__)),
-                    placeholder=field.initial, instructions=field.help_text, required=field.required,
-                    restrictions=restrictions,
-                    options=getattr(field, 'choices', None), error_messages=field.error_messages,
-                    include_default_option=field_options.get('include_default_option'),
->>>>>>> 15f33dc1
                 )
             elif field_name in custom_form_field_names:
                 for custom_field_name, field in custom_form.fields.items():
