--- conflicted
+++ resolved
@@ -170,13 +170,11 @@
     # Toggle the availability of the shopping cart page
     'ENABLE_SHOPPING_CART': False,
 
-<<<<<<< HEAD
     # Toggle storing detailed billing information
     'STORE_BILLING_INFO': False,
-=======
+
     #Toggle using CME registration instead of normal
     'USE_CME_REGISTRATION': False
->>>>>>> 0eef7a90
 }
 
 # Used for A/B testing
@@ -839,13 +837,12 @@
     # Different Course Modes
     'course_modes',
 
-<<<<<<< HEAD
     # Student Identity Verification
     'verify_student',
-=======
+
     # CME Registration
     'cme_registration',
->>>>>>> 0eef7a90
+
 )
 
 ######################### MARKETING SITE ###############################
