"""Tests for certificate Django models. """
import ddt
from django.conf import settings
from django.core.exceptions import ValidationError
from django.core.files.uploadedfile import SimpleUploadedFile
from django.test import TestCase
from django.test.utils import override_settings
from nose.plugins.attrib import attr
import json
from mock import Mock
from path import Path as path

from certificates.models import (
    ExampleCertificate,
    ExampleCertificateSet,
    CertificateHtmlViewConfiguration,
    CertificateTemplateAsset,
<<<<<<< HEAD
    BadgeImageConfiguration,
    EligibleCertificateManager,
    GeneratedCertificate,
    CertificateStatuses,
)
from certificates.tests.factories import GeneratedCertificateFactory
from opaque_keys.edx.locator import CourseLocator
from student.tests.factories import UserFactory
=======
    CertificateInvalidation,
    GeneratedCertificate,
    CertificateStatuses,
    CertificateGenerationHistory,
)
from certificates.tests.factories import (
    CertificateInvalidationFactory,
    GeneratedCertificateFactory
)
from instructor_task.tests.factories import InstructorTaskFactory
from opaque_keys.edx.locator import CourseLocator
from student.tests.factories import AdminFactory, UserFactory
>>>>>>> abd9920e
from xmodule.modulestore.tests.django_utils import SharedModuleStoreTestCase
from xmodule.modulestore.tests.factories import CourseFactory

FEATURES_INVALID_FILE_PATH = settings.FEATURES.copy()
FEATURES_INVALID_FILE_PATH['CERTS_HTML_VIEW_CONFIG_PATH'] = 'invalid/path/to/config.json'

# pylint: disable=invalid-name
TEST_DIR = path(__file__).dirname()
TEST_DATA_DIR = 'common/test/data/'
PLATFORM_ROOT = TEST_DIR.parent.parent.parent.parent
TEST_DATA_ROOT = PLATFORM_ROOT / TEST_DATA_DIR


@attr('shard_1')
class ExampleCertificateTest(TestCase):
    """Tests for the ExampleCertificate model. """

    COURSE_KEY = CourseLocator(org='test', course='test', run='test')

    DESCRIPTION = 'test'
    TEMPLATE = 'test.pdf'
    DOWNLOAD_URL = 'http://www.example.com'
    ERROR_REASON = 'Kaboom!'

    def setUp(self):
        super(ExampleCertificateTest, self).setUp()
        self.cert_set = ExampleCertificateSet.objects.create(course_key=self.COURSE_KEY)
        self.cert = ExampleCertificate.objects.create(
            example_cert_set=self.cert_set,
            description=self.DESCRIPTION,
            template=self.TEMPLATE
        )

    def test_update_status_success(self):
        self.cert.update_status(
            ExampleCertificate.STATUS_SUCCESS,
            download_url=self.DOWNLOAD_URL
        )
        self.assertEqual(
            self.cert.status_dict,
            {
                'description': self.DESCRIPTION,
                'status': ExampleCertificate.STATUS_SUCCESS,
                'download_url': self.DOWNLOAD_URL
            }
        )

    def test_update_status_error(self):
        self.cert.update_status(
            ExampleCertificate.STATUS_ERROR,
            error_reason=self.ERROR_REASON
        )
        self.assertEqual(
            self.cert.status_dict,
            {
                'description': self.DESCRIPTION,
                'status': ExampleCertificate.STATUS_ERROR,
                'error_reason': self.ERROR_REASON
            }
        )

    def test_update_status_invalid(self):
        with self.assertRaisesRegexp(ValueError, 'status'):
            self.cert.update_status('invalid')

    def test_latest_status_unavailable(self):
        # Delete any existing statuses
        ExampleCertificateSet.objects.all().delete()

        # Verify that the "latest" status is None
        result = ExampleCertificateSet.latest_status(self.COURSE_KEY)
        self.assertIs(result, None)

    def test_latest_status_is_course_specific(self):
        other_course = CourseLocator(org='other', course='other', run='other')
        result = ExampleCertificateSet.latest_status(other_course)
        self.assertIs(result, None)


@attr('shard_1')
class CertificateHtmlViewConfigurationTest(TestCase):
    """
    Test the CertificateHtmlViewConfiguration model.
    """
    def setUp(self):
        super(CertificateHtmlViewConfigurationTest, self).setUp()
        self.configuration_string = """{
            "default": {
                "url": "http://www.edx.org",
                "logo_src": "http://www.edx.org/static/images/logo.png"
            },
            "honor": {
                "logo_src": "http://www.edx.org/static/images/honor-logo.png"
            }
        }"""
        self.config = CertificateHtmlViewConfiguration(configuration=self.configuration_string)

    def test_create(self):
        """
        Tests creation of configuration.
        """
        self.config.save()
        self.assertEquals(self.config.configuration, self.configuration_string)

    def test_clean_bad_json(self):
        """
        Tests if bad JSON string was given.
        """
        self.config = CertificateHtmlViewConfiguration(configuration='{"bad":"test"')
        self.assertRaises(ValidationError, self.config.clean)

    def test_get(self):
        """
        Tests get configuration from saved string.
        """
        self.config.enabled = True
        self.config.save()
        expected_config = {
            "default": {
                "url": "http://www.edx.org",
                "logo_src": "http://www.edx.org/static/images/logo.png"
            },
            "honor": {
                "logo_src": "http://www.edx.org/static/images/honor-logo.png"
            }
        }
        self.assertEquals(self.config.get_config(), expected_config)

    def test_get_not_enabled_returns_blank(self):
        """
        Tests get configuration that is not enabled.
        """
        self.config.enabled = False
        self.config.save()
        self.assertEquals(len(self.config.get_config()), 0)

    @override_settings(FEATURES=FEATURES_INVALID_FILE_PATH)
    def test_get_no_database_no_file(self):
        """
        Tests get configuration that is not enabled.
        """
        self.config.configuration = ''
        self.config.save()
        self.assertEquals(self.config.get_config(), {})


@attr('shard_1')
class CertificateTemplateAssetTest(TestCase):
    """
    Test Assets are uploading/saving successfully for CertificateTemplateAsset.
    """
    def test_asset_file_saving_with_actual_name(self):
        """
        Verify that asset file is saving with actual name, No hash tag should be appended with the asset filename.
        """
        CertificateTemplateAsset(description='test description', asset=SimpleUploadedFile(
            'picture1.jpg',
            'these are the file contents!')).save()
        certificate_template_asset = CertificateTemplateAsset.objects.get(id=1)
        self.assertEqual(certificate_template_asset.asset, 'certificate_template_assets/1/picture1.jpg')

        # Now save asset with same file again, New file will be uploaded after deleting the old one with the same name.
        certificate_template_asset.asset = SimpleUploadedFile('picture1.jpg', 'file contents')
        certificate_template_asset.save()
        self.assertEqual(certificate_template_asset.asset, 'certificate_template_assets/1/picture1.jpg')

        # Now replace the asset with another file
        certificate_template_asset.asset = SimpleUploadedFile('picture2.jpg', 'file contents')
        certificate_template_asset.save()

        certificate_template_asset = CertificateTemplateAsset.objects.get(id=1)
        self.assertEqual(certificate_template_asset.asset, 'certificate_template_assets/1/picture2.jpg')


@attr('shard_1')
class EligibleCertificateManagerTest(SharedModuleStoreTestCase):
    """
    Test the GeneratedCertificate model's object manager for filtering
    out ineligible certs.
    """

    @classmethod
    def setUpClass(cls):
        super(EligibleCertificateManagerTest, cls).setUpClass()
        cls.courses = (CourseFactory(), CourseFactory())

    def setUp(self):
        super(EligibleCertificateManagerTest, self).setUp()
        self.user = UserFactory()
        self.eligible_cert = GeneratedCertificateFactory.create(
            status=CertificateStatuses.downloadable,
            user=self.user,
            course_id=self.courses[0].id  # pylint: disable=no-member
        )
        self.ineligible_cert = GeneratedCertificateFactory.create(
            status=CertificateStatuses.audit_passing,
            user=self.user,
            course_id=self.courses[1].id  # pylint: disable=no-member
        )

    def test_filter_ineligible_certificates(self):
        """
        Verify that the EligibleCertificateManager filters out
        certificates marked as ineligible, and that the default object
        manager for GeneratedCertificate does not filter them out.
        """
        self.assertEqual(list(GeneratedCertificate.eligible_certificates.filter(user=self.user)), [self.eligible_cert])
        self.assertEqual(
            list(GeneratedCertificate.objects.filter(user=self.user)),  # pylint: disable=no-member
            [self.eligible_cert, self.ineligible_cert]
<<<<<<< HEAD
=======
        )


@attr('shard_1')
@ddt.ddt
class TestCertificateGenerationHistory(TestCase):
    """
    Test the CertificateGenerationHistory model's methods
    """
    @ddt.data(
        ({"student_set": "whitelisted_not_generated"}, "For exceptions", True),
        ({"student_set": "whitelisted_not_generated"}, "For exceptions", False),
        # check "students" key for backwards compatibility
        ({"students": [1, 2, 3]}, "For exceptions", True),
        ({"students": [1, 2, 3]}, "For exceptions", False),
        ({}, "All learners", True),
        ({}, "All learners", False),
        # test single status to regenerate returns correctly
        ({"statuses_to_regenerate": ['downloadable']}, 'already received', True),
        ({"statuses_to_regenerate": ['downloadable']}, 'already received', False),
        # test that list of > 1 statuses render correctly
        ({"statuses_to_regenerate": ['downloadable', 'error']}, 'already received, error states', True),
        ({"statuses_to_regenerate": ['downloadable', 'error']}, 'already received, error states', False),
        # test that only "readable" statuses are returned
        ({"statuses_to_regenerate": ['downloadable', 'not_readable']}, 'already received', True),
        ({"statuses_to_regenerate": ['downloadable', 'not_readable']}, 'already received', False),
    )
    @ddt.unpack
    def test_get_certificate_generation_candidates(self, task_input, expected, is_regeneration):
        staff = AdminFactory.create()
        instructor_task = InstructorTaskFactory.create(
            task_input=json.dumps(task_input),
            requester=staff,
            task_key=Mock(),
            task_id=Mock(),
        )
        certificate_generation_history = CertificateGenerationHistory(
            course_id=instructor_task.course_id,
            generated_by=staff,
            instructor_task=instructor_task,
            is_regeneration=is_regeneration,
        )
        self.assertEqual(
            certificate_generation_history.get_certificate_generation_candidates(),
            expected
        )

    @ddt.data((True, "regenerated"), (False, "generated"))
    @ddt.unpack
    def test_get_task_name(self, is_regeneration, expected):
        staff = AdminFactory.create()
        instructor_task = InstructorTaskFactory.create(
            task_input=json.dumps({}),
            requester=staff,
            task_key=Mock(),
            task_id=Mock(),
        )
        certificate_generation_history = CertificateGenerationHistory(
            course_id=instructor_task.course_id,
            generated_by=staff,
            instructor_task=instructor_task,
            is_regeneration=is_regeneration,
        )
        self.assertEqual(
            certificate_generation_history.get_task_name(),
            expected
        )


@attr('shard_1')
class CertificateInvalidationTest(SharedModuleStoreTestCase):
    """
    Test for the Certificate Invalidation model.
    """

    def setUp(self):
        super(CertificateInvalidationTest, self).setUp()
        self.course = CourseFactory()
        self.user = UserFactory()
        self.course_id = self.course.id  # pylint: disable=no-member
        self.certificate = GeneratedCertificateFactory.create(
            status=CertificateStatuses.downloadable,
            user=self.user,
            course_id=self.course_id
        )

    def test_is_certificate_invalid_method(self):
        """ Verify that method return false if certificate is valid. """

        self.assertFalse(
            CertificateInvalidation.has_certificate_invalidation(self.user, self.course_id)
        )

    def test_is_certificate_invalid_with_invalid_cert(self):
        """ Verify that method return true if certificate is invalid. """

        invalid_cert = CertificateInvalidationFactory.create(
            generated_certificate=self.certificate,
            invalidated_by=self.user
        )
        # Invalidate user certificate
        self.certificate.invalidate()
        self.assertTrue(
            CertificateInvalidation.has_certificate_invalidation(self.user, self.course_id)
        )

        # mark the entry as in-active.
        invalid_cert.active = False
        invalid_cert.save()

        # After making the certificate valid method will return false.
        self.assertFalse(
            CertificateInvalidation.has_certificate_invalidation(self.user, self.course_id)
>>>>>>> abd9920e
        )<|MERGE_RESOLUTION|>--- conflicted
+++ resolved
@@ -15,16 +15,6 @@
     ExampleCertificateSet,
     CertificateHtmlViewConfiguration,
     CertificateTemplateAsset,
-<<<<<<< HEAD
-    BadgeImageConfiguration,
-    EligibleCertificateManager,
-    GeneratedCertificate,
-    CertificateStatuses,
-)
-from certificates.tests.factories import GeneratedCertificateFactory
-from opaque_keys.edx.locator import CourseLocator
-from student.tests.factories import UserFactory
-=======
     CertificateInvalidation,
     GeneratedCertificate,
     CertificateStatuses,
@@ -37,7 +27,6 @@
 from instructor_task.tests.factories import InstructorTaskFactory
 from opaque_keys.edx.locator import CourseLocator
 from student.tests.factories import AdminFactory, UserFactory
->>>>>>> abd9920e
 from xmodule.modulestore.tests.django_utils import SharedModuleStoreTestCase
 from xmodule.modulestore.tests.factories import CourseFactory
 
@@ -248,8 +237,6 @@
         self.assertEqual(
             list(GeneratedCertificate.objects.filter(user=self.user)),  # pylint: disable=no-member
             [self.eligible_cert, self.ineligible_cert]
-<<<<<<< HEAD
-=======
         )
 
 
@@ -363,5 +350,4 @@
         # After making the certificate valid method will return false.
         self.assertFalse(
             CertificateInvalidation.has_certificate_invalidation(self.user, self.course_id)
->>>>>>> abd9920e
         )